<<<<<<< HEAD
=======
import videoSvg from '@sd/assets/svgs/video.svg';
import zipSvg from '@sd/assets/svgs/zip.svg';
import { getExplorerStore, useExplorerStore, usePlatform } from '@sd/client';
import { ExplorerItem } from '@sd/client';
import clsx from 'clsx';
import { useState } from 'react';
import { useSnapshot } from 'valtio';

import icons from '../../assets/icons';
>>>>>>> d27ff3cd
import { Folder } from '../icons/Folder';
import { isObject, isPath } from './utils';
import { useExplorerStore, usePlatform } from '@sd/client';
import { ExplorerItem } from '@sd/client';
import clsx from 'clsx';
import { Suspense, lazy, useMemo } from 'react';

interface Props {
	data: ExplorerItem;
	size: number;
	className?: string;
	style?: React.CSSProperties;
<<<<<<< HEAD
=======
	iconClassNames?: string;
	kind?: 'video' | 'image' | 'audio' | 'zip' | 'other';
>>>>>>> d27ff3cd
}

const icons = import.meta.glob('../../../../assets/icons/*.svg');

export default function FileThumb({ data, ...props }: Props) {
	const platform = usePlatform();
	const store = useExplorerStore();

	const Icon = useMemo(() => {
		const icon = icons[`../../../../assets/icons/${data.extension as any}.svg`];
		const Icon = icon
			? lazy(() => icon().then((v) => ({ default: (v as any).ReactComponent })))
			: undefined;
		return Icon;
	}, [data.extension]);

	if (isPath(data) && data.is_dir) return <Folder size={props.size * 0.7} />;

	const cas_id = isObject(data) ? data.cas_id : data.object?.cas_id;

	if (!cas_id) return <div></div>;

<<<<<<< HEAD
	const has_thumbnail = isObject(data)
		? data.has_thumbnail
		: isPath(data)
		? data.object?.has_thumbnail
		: !!store.newThumbnails[cas_id];
=======
		if (has_thumbnail && url)
			return (
				<img
					style={props.style}
					decoding="async"
					// width={props.size}
					className={clsx('pointer-events-none', props.className)}
					src={url}
				/>
			);

		if (props.kind === 'video') {
			return (
				<div className="">
					<img
						src={videoSvg}
						className={clsx('w-full overflow-hidden h-full', props.iconClassNames)}
					/>
				</div>
			);
		}
		if (props.kind === 'zip') {
			return (
				<div className="">
					<img src={zipSvg} className={clsx('w-full overflow-hidden h-full')} />
				</div>
			);
		}
	}
>>>>>>> d27ff3cd

	if (has_thumbnail)
		return (
			<img
				// onLoad={}
				style={props.style}
				className={clsx('pointer-events-none z-90', props.className)}
				src={platform.getThumbnailUrlById(cas_id)}
			/>
		);

	return (
		<div
			style={{ width: props.size * 0.8, height: props.size * 0.8 }}
			className="relative m-auto transition duration-200 "
		>
			<svg
				// BACKGROUND
				className="absolute -translate-x-1/2 -translate-y-1/2 pointer-events-none top-1/2 left-1/2 fill-gray-150 dark:fill-gray-550"
				width="100%"
				height="100%"
				viewBox="0 0 65 81"
				style={{ filter: 'drop-shadow(0px 5px 2px rgb(0 0 0 / 0.05))' }}
			>
				<path d="M0 8C0 3.58172 3.58172 0 8 0H39.6863C41.808 0 43.8429 0.842855 45.3431 2.34315L53.5 10.5L62.6569 19.6569C64.1571 21.1571 65 23.192 65 25.3137V73C65 77.4183 61.4183 81 57 81H8C3.58172 81 0 77.4183 0 73V8Z" />
			</svg>
			{Icon && (
				<div className="absolute flex flex-col items-center justify-center w-full h-full mt-0.5 ">
					<Suspense fallback={<></>}>
						<Icon
							className={clsx('w-full h-full ')}
							style={{ width: props.size * 0.45, height: props.size * 0.45 }}
						/>
					</Suspense>
					<span className="text-xs font-bold text-center uppercase cursor-default text-gray-450">
						{data.extension}
					</span>
				</div>
			)}
			<svg
				// PEEL
				width="28%"
				height="28%"
				className="absolute top-0 right-0 -translate-x-[35%] z-0 pointer-events-none fill-gray-50 dark:fill-gray-500"
				viewBox="0 0 41 41"
			>
				<path d="M41.4116 40.5577H11.234C5.02962 40.5577 0 35.5281 0 29.3238V0L41.4116 40.5577Z" />
			</svg>
		</div>
	);
}<|MERGE_RESOLUTION|>--- conflicted
+++ resolved
@@ -1,32 +1,22 @@
-<<<<<<< HEAD
-=======
+import { Folder } from '../icons/Folder';
+import { isObject, isPath } from './utils';
 import videoSvg from '@sd/assets/svgs/video.svg';
 import zipSvg from '@sd/assets/svgs/zip.svg';
-import { getExplorerStore, useExplorerStore, usePlatform } from '@sd/client';
+import { getExplorerStore, usePlatform } from '@sd/client';
+import { useExplorerStore } from '@sd/client';
 import { ExplorerItem } from '@sd/client';
 import clsx from 'clsx';
 import { useState } from 'react';
+import { Suspense, lazy, useMemo } from 'react';
 import { useSnapshot } from 'valtio';
-
-import icons from '../../assets/icons';
->>>>>>> d27ff3cd
-import { Folder } from '../icons/Folder';
-import { isObject, isPath } from './utils';
-import { useExplorerStore, usePlatform } from '@sd/client';
-import { ExplorerItem } from '@sd/client';
-import clsx from 'clsx';
-import { Suspense, lazy, useMemo } from 'react';
 
 interface Props {
 	data: ExplorerItem;
 	size: number;
 	className?: string;
 	style?: React.CSSProperties;
-<<<<<<< HEAD
-=======
 	iconClassNames?: string;
 	kind?: 'video' | 'image' | 'audio' | 'zip' | 'other';
->>>>>>> d27ff3cd
 }
 
 const icons = import.meta.glob('../../../../assets/icons/*.svg');
@@ -37,6 +27,7 @@
 
 	const Icon = useMemo(() => {
 		const icon = icons[`../../../../assets/icons/${data.extension as any}.svg`];
+
 		const Icon = icon
 			? lazy(() => icon().then((v) => ({ default: (v as any).ReactComponent })))
 			: undefined;
@@ -49,53 +40,42 @@
 
 	if (!cas_id) return <div></div>;
 
-<<<<<<< HEAD
 	const has_thumbnail = isObject(data)
 		? data.has_thumbnail
 		: isPath(data)
 		? data.object?.has_thumbnail
 		: !!store.newThumbnails[cas_id];
-=======
-		if (has_thumbnail && url)
-			return (
-				<img
-					style={props.style}
-					decoding="async"
-					// width={props.size}
-					className={clsx('pointer-events-none', props.className)}
-					src={url}
-				/>
-			);
 
-		if (props.kind === 'video') {
-			return (
-				<div className="">
-					<img
-						src={videoSvg}
-						className={clsx('w-full overflow-hidden h-full', props.iconClassNames)}
-					/>
-				</div>
-			);
-		}
-		if (props.kind === 'zip') {
-			return (
-				<div className="">
-					<img src={zipSvg} className={clsx('w-full overflow-hidden h-full')} />
-				</div>
-			);
-		}
-	}
->>>>>>> d27ff3cd
+	const url = platform.getThumbnailUrlById(cas_id);
 
-	if (has_thumbnail)
+	if (has_thumbnail && url)
 		return (
 			<img
-				// onLoad={}
 				style={props.style}
+				decoding="async"
+				// width={props.size}
 				className={clsx('pointer-events-none z-90', props.className)}
-				src={platform.getThumbnailUrlById(cas_id)}
+				src={url}
 			/>
 		);
+
+	if (props.kind === 'video') {
+		return (
+			<div className="">
+				<img
+					src={videoSvg}
+					className={clsx('w-full overflow-hidden h-full', props.iconClassNames)}
+				/>
+			</div>
+		);
+	}
+	if (props.kind === 'zip') {
+		return (
+			<div className="">
+				<img src={zipSvg} className={clsx('w-full overflow-hidden h-full')} />
+			</div>
+		);
+	}
 
 	return (
 		<div
