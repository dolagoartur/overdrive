--- conflicted
+++ resolved
@@ -1,9 +1,5 @@
 // use crate::native;
-<<<<<<< HEAD
-use crate::{node::get_nodestate, prisma::volume::*, CoreContext};
-=======
 use crate::{library::LibraryContext, prisma::volume::*};
->>>>>>> 982bc40b
 use serde::{Deserialize, Serialize};
 use ts_rs::TS;
 // #[cfg(not(target_os = "macos"))]
@@ -28,30 +24,16 @@
 }
 
 impl Volume {
-<<<<<<< HEAD
-	pub async fn save(ctx: &CoreContext) -> Result<(), SysError> {
-		let config = get_nodestate();
-
-=======
 	pub async fn save(ctx: &LibraryContext) -> Result<(), SysError> {
->>>>>>> 982bc40b
 		let volumes = Self::get_volumes()?;
 
 		// enter all volumes associate with this client add to db
 		for volume in volumes {
-<<<<<<< HEAD
-			ctx.database
-				.volume()
-				.upsert(
-					node_id_mount_point_name(
-						config.node_id,
-=======
 			ctx.db
 				.volume()
 				.upsert(
 					node_id_mount_point_name(
-						ctx.node_local_id.clone(),
->>>>>>> 982bc40b
+						ctx.node_local_id,
 						volume.mount_point.to_string(),
 						volume.name.to_string(),
 					),
