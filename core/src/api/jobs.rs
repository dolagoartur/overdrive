use crate::{
	job::{Job, JobManager},
	location::{fetch_location, LocationError},
	object::{
		identifier_job::{FileIdentifierJob, FileIdentifierJobInit},
		preview::{ThumbnailJob, ThumbnailJobInit},
	},
	prisma::location,
};

use rspc::{ErrorCode, Type};
use serde::Deserialize;
use std::path::PathBuf;

use super::{utils::LibraryRequest, CoreEvent, RouterBuilder};

#[derive(Type, Deserialize)]
pub struct GenerateThumbsForLocationArgs {
	pub id: i32,
	pub path: PathBuf,
}

#[derive(Type, Deserialize)]
pub struct IdentifyUniqueFilesArgs {
	pub id: i32,
	pub path: PathBuf,
}

pub(crate) fn mount() -> RouterBuilder {
	<RouterBuilder>::new()
		.library_query("getRunning", |t| {
			t(|ctx, _: (), _| async move { Ok(ctx.jobs.get_running().await) })
		})
		.library_query("getHistory", |t| {
			t(|_, _: (), library| async move { Ok(JobManager::get_history(&library).await?) })
		})
		.library_mutation("generateThumbsForLocation", |t| {
			t(
				|_, args: GenerateThumbsForLocationArgs, library| async move {
					if library
						.db
						.location()
						.count(vec![location::id::equals(args.id)])
						.exec()
						.await? == 0
					{
						return Err(LocationError::IdNotFound(args.id).into());
					}

<<<<<<< HEAD
					library
						.spawn_job(Job::new(
							ThumbnailJobInit {
								location_id: args.id,
								path: args.path,
								background: false, // fix
							},
							Box::new(ThumbnailJob {}),
						))
						.await;
=======
				library
					.spawn_job(Job::new(
						ThumbnailJobInit {
							location_id: args.id,
							path: PathBuf::new(),
							background: true,
						},
						Box::new(ThumbnailJob {}),
					))
					.await;
>>>>>>> d27ff3cd

					Ok(())
				},
			)
		})
		.library_mutation("identifyUniqueFiles", |t| {
			t(|_, args: IdentifyUniqueFilesArgs, library| async move {
				if fetch_location(&library, args.id).exec().await?.is_none() {
					return Err(rspc::Error::new(
						ErrorCode::NotFound,
						"Location not found".into(),
					));
				}

				library
					.spawn_job(Job::new(
						FileIdentifierJobInit {
							location_id: args.id,
							sub_path: Some(args.path),
						},
						Box::new(FileIdentifierJob {}),
					))
					.await;

				Ok(())
			})
		})
		.library_subscription("newThumbnail", |t| {
			t(|ctx, _: (), _| {
				// TODO: Only return event for the library that was subscribed to

				let mut event_bus_rx = ctx.event_bus.subscribe();
				async_stream::stream! {
					while let Ok(event) = event_bus_rx.recv().await {
						match event {
							CoreEvent::NewThumbnail { cas_id } => yield cas_id,
							_ => {}
						}
					}
				}
			})
		})
}<|MERGE_RESOLUTION|>--- conflicted
+++ resolved
@@ -47,18 +47,6 @@
 						return Err(LocationError::IdNotFound(args.id).into());
 					}
 
-<<<<<<< HEAD
-					library
-						.spawn_job(Job::new(
-							ThumbnailJobInit {
-								location_id: args.id,
-								path: args.path,
-								background: false, // fix
-							},
-							Box::new(ThumbnailJob {}),
-						))
-						.await;
-=======
 				library
 					.spawn_job(Job::new(
 						ThumbnailJobInit {
@@ -69,7 +57,6 @@
 						Box::new(ThumbnailJob {}),
 					))
 					.await;
->>>>>>> d27ff3cd
 
 					Ok(())
 				},
