--- conflicted
+++ resolved
@@ -40,16 +40,11 @@
 tauri-plugin-os      = "=2.0.0-rc.0"
 tauri-plugin-shell   = "=2.0.0-rc.0"
 tauri-plugin-updater = "=2.0.0-rc.0"
-<<<<<<< HEAD
 tauri-plugin-deep-link = "=2.0.0-rc.0"
-tauri-runtime        = { version = "=2.0.0-rc.2" }
-tauri-utils          = { version = "=2.0.0-rc.2" }
-=======
 
 [dependencies.tauri]
 features = ["linux-libxdo", "macos-private-api", "native-tls-vendored", "unstable"]
 version  = "=2.0.0-rc.2"
->>>>>>> 6672c6cf
 
 [dependencies.tauri-specta]
 features = ["derive", "typescript"]
