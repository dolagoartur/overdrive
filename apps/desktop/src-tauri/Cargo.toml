[package]
name    = "sd-desktop"
version = "0.4.1"

<<<<<<< HEAD
authors = ["Spacedrive Technology Inc <support@spacedrive.com>"]
default-run = "sd-desktop"
description = "The universal file manager."
edition.workspace = true
license.workspace = true
=======
authors              = ["Spacedrive Technology Inc <support@spacedrive.com>"]
default-run          = "sd-desktop"
description          = "The universal file manager."
edition.workspace    = true
license.workspace    = true
>>>>>>> 139ba6e1
repository.workspace = true

[dependencies]
# Spacedrive Sub-crates
sd-core   = { path = "../../../core", features = ["ffmpeg", "heif"] }
sd-fda    = { path = "../../../crates/fda" }
sd-prisma = { path = "../../../crates/prisma" }

# Workspace dependencies
<<<<<<< HEAD
axum = { workspace = true, features = ["headers", "query"] }
directories = { workspace = true }
futures = { workspace = true }
http = { workspace = true }
hyper = { workspace = true }
prisma-client-rust = { workspace = true }
rand = { workspace = true }
rspc = { workspace = true, features = ["tauri", "tracing"] }
serde = { workspace = true }
serde_json = { workspace = true }
specta = { workspace = true }
specta-typescript = { workspace = true }
strum = { workspace = true, features = ["derive"] }
thiserror = { workspace = true }
tokio = { workspace = true, features = ["sync"] }
tracing = { workspace = true }
uuid = { workspace = true, features = ["serde"] }

# Specific Desktop dependencies
# WARNING: Do NOT enable default features, as that vendors dbus (see below)
opener = { version = "0.7.1", features = ["reveal"], default-features = false }
tauri = { version = "=2.0.0-rc.2", features = [
	"linux-libxdo",
	"macos-private-api",
	"unstable",
] }
tauri-plugin-dialog = "=2.0.0-rc.0"
tauri-plugin-os = "=2.0.0-rc.0"
tauri-plugin-shell = "=2.0.0-rc.0"
tauri-plugin-updater = "=2.0.0-rc.0"
tauri-runtime = { version = "=2.0.0-rc.2" }
tauri-specta = { git = "https://github.com/spacedriveapp/tauri-specta", rev = "6069a05029", features = [
	"derive",
	"typescript",
] }
tauri-utils = { version = "=2.0.0-rc.2" }
=======
axum               = { workspace = true, features = ["headers", "query"] }
directories        = { workspace = true }
futures            = { workspace = true }
http               = { workspace = true }
hyper              = { workspace = true }
prisma-client-rust = { workspace = true }
rand               = { workspace = true }
rspc               = { workspace = true, features = ["tauri", "tracing"] }
serde              = { workspace = true }
serde_json         = { workspace = true }
specta             = { workspace = true }
specta-typescript  = { workspace = true }
strum              = { workspace = true, features = ["derive"] }
thiserror          = { workspace = true }
tokio              = { workspace = true, features = ["sync"] }
tracing            = { workspace = true }
uuid               = { workspace = true, features = ["serde"] }

# Specific Desktop dependencies
# WARNING: Do NOT enable default features, as that vendors dbus (see below)
opener               = { version = "0.7.1", features = ["reveal"], default-features = false }
tauri                = { version = "=2.0.0-rc.2", features = ["linux-libxdo", "macos-private-api", "unstable"] }
tauri-plugin-dialog  = "=2.0.0-rc.0"
tauri-plugin-os      = "=2.0.0-rc.0"
tauri-plugin-shell   = "=2.0.0-rc.0"
tauri-plugin-updater = "=2.0.0-rc.0"
tauri-runtime        = { version = "=2.0.0-rc.2" }
tauri-utils          = { version = "=2.0.0-rc.2" }

[dependencies.tauri-specta]
features = ["derive", "typescript"]
git      = "https://github.com/spacedriveapp/tauri-specta"
rev      = "6069a05029"
>>>>>>> 139ba6e1

[target.'cfg(target_os = "linux")'.dependencies]
# Spacedrive Sub-crates
sd-desktop-linux = { path = "../crates/linux" }

# Specific Desktop dependencies
# WARNING: dbus must NOT be vendored, as that breaks the app on Linux,X11,Nvidia
dbus = { version = "0.9.7", features = ["stdfd"] }
# https://github.com/tauri-apps/tauri/blob/tauri-v2.0.0-rc.2/core/tauri/Cargo.toml
webkit2gtk = { version = "=2.0.1", features = ["v2_38"] }

[target.'cfg(target_os = "macos")'.dependencies]
# Spacedrive Sub-crates
sd-desktop-macos = { path = "../crates/macos" }

[target.'cfg(target_os = "windows")'.dependencies]
# Spacedrive Sub-crates
sd-desktop-windows = { path = "../crates/windows" }

[build-dependencies]
# Specific Desktop dependencies
tauri-build = "=2.0.0-rc.2"

[features]
<<<<<<< HEAD
ai-models = ["sd-core/ai"]
custom-protocol = ["tauri/custom-protocol"]
default = ["custom-protocol"]
devtools = ["tauri/devtools"]
=======
ai-models       = ["sd-core/ai"]
custom-protocol = ["tauri/custom-protocol"]
default         = ["custom-protocol"]
devtools        = ["tauri/devtools"]
>>>>>>> 139ba6e1
<|MERGE_RESOLUTION|>--- conflicted
+++ resolved
@@ -2,19 +2,11 @@
 name    = "sd-desktop"
 version = "0.4.1"
 
-<<<<<<< HEAD
-authors = ["Spacedrive Technology Inc <support@spacedrive.com>"]
-default-run = "sd-desktop"
-description = "The universal file manager."
-edition.workspace = true
-license.workspace = true
-=======
 authors              = ["Spacedrive Technology Inc <support@spacedrive.com>"]
 default-run          = "sd-desktop"
 description          = "The universal file manager."
 edition.workspace    = true
 license.workspace    = true
->>>>>>> 139ba6e1
 repository.workspace = true
 
 [dependencies]
@@ -24,44 +16,6 @@
 sd-prisma = { path = "../../../crates/prisma" }
 
 # Workspace dependencies
-<<<<<<< HEAD
-axum = { workspace = true, features = ["headers", "query"] }
-directories = { workspace = true }
-futures = { workspace = true }
-http = { workspace = true }
-hyper = { workspace = true }
-prisma-client-rust = { workspace = true }
-rand = { workspace = true }
-rspc = { workspace = true, features = ["tauri", "tracing"] }
-serde = { workspace = true }
-serde_json = { workspace = true }
-specta = { workspace = true }
-specta-typescript = { workspace = true }
-strum = { workspace = true, features = ["derive"] }
-thiserror = { workspace = true }
-tokio = { workspace = true, features = ["sync"] }
-tracing = { workspace = true }
-uuid = { workspace = true, features = ["serde"] }
-
-# Specific Desktop dependencies
-# WARNING: Do NOT enable default features, as that vendors dbus (see below)
-opener = { version = "0.7.1", features = ["reveal"], default-features = false }
-tauri = { version = "=2.0.0-rc.2", features = [
-	"linux-libxdo",
-	"macos-private-api",
-	"unstable",
-] }
-tauri-plugin-dialog = "=2.0.0-rc.0"
-tauri-plugin-os = "=2.0.0-rc.0"
-tauri-plugin-shell = "=2.0.0-rc.0"
-tauri-plugin-updater = "=2.0.0-rc.0"
-tauri-runtime = { version = "=2.0.0-rc.2" }
-tauri-specta = { git = "https://github.com/spacedriveapp/tauri-specta", rev = "6069a05029", features = [
-	"derive",
-	"typescript",
-] }
-tauri-utils = { version = "=2.0.0-rc.2" }
-=======
 axum               = { workspace = true, features = ["headers", "query"] }
 directories        = { workspace = true }
 futures            = { workspace = true }
@@ -95,7 +49,6 @@
 features = ["derive", "typescript"]
 git      = "https://github.com/spacedriveapp/tauri-specta"
 rev      = "6069a05029"
->>>>>>> 139ba6e1
 
 [target.'cfg(target_os = "linux")'.dependencies]
 # Spacedrive Sub-crates
@@ -120,14 +73,7 @@
 tauri-build = "=2.0.0-rc.2"
 
 [features]
-<<<<<<< HEAD
-ai-models = ["sd-core/ai"]
-custom-protocol = ["tauri/custom-protocol"]
-default = ["custom-protocol"]
-devtools = ["tauri/devtools"]
-=======
 ai-models       = ["sd-core/ai"]
 custom-protocol = ["tauri/custom-protocol"]
 default         = ["custom-protocol"]
-devtools        = ["tauri/devtools"]
->>>>>>> 139ba6e1
+devtools        = ["tauri/devtools"]